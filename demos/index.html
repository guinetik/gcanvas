<!doctype html>
<html lang="en">
<<<<<<< HEAD
    <head>
        <meta charset="UTF-8" />
        <meta name="viewport" content="width=device-width, initial-scale=1.0" />
        
        <!-- Primary Meta Tags -->
        <title>GCanvas Demos - Interactive Examples & Documentation</title>
        <meta name="title" content="GCanvas Demos - Interactive Examples & Documentation">
        <meta name="description" content="Explore interactive demos and examples of GCanvas, a modular 2D canvas rendering and game framework. See shapes, animations, physics simulations, games, and more in action.">
        <meta name="keywords" content="gcanvas, canvas demos, 2d canvas examples, game framework demos, javascript canvas, html5 canvas examples, interactive demos, creative coding examples">
        <meta name="author" content="GCanvas">
        <meta name="robots" content="index, follow">
        <link rel="canonical" href="https://gcanvas.guinetik.com/">
        
        <!-- Open Graph / Facebook -->
        <meta property="og:type" content="website">
        <meta property="og:url" content="https://gcanvas.guinetik.com/">
        <meta property="og:title" content="GCanvas Demos - Interactive Examples & Documentation">
        <meta property="og:description" content="Explore interactive demos and examples of GCanvas, a modular 2D canvas rendering and game framework. See shapes, animations, physics simulations, games, and more in action.">
        <meta property="og:image" content="https://gcanvas.guinetik.com/og_image.png">
        <meta property="og:image:width" content="1200">
        <meta property="og:image:height" content="630">
        <meta property="og:image:alt" content="GCanvas interactive demos and examples">
        <meta property="og:site_name" content="GCanvas">
        <meta property="og:locale" content="en_US">
        
        <!-- Twitter -->
        <meta name="twitter:card" content="summary_large_image">
        <meta name="twitter:url" content="https://gcanvas.guinetik.com/">
        <meta name="twitter:title" content="GCanvas Demos - Interactive Examples & Documentation">
        <meta name="twitter:description" content="Explore interactive demos and examples of GCanvas, a modular 2D canvas rendering and game framework. See shapes, animations, physics simulations, games, and more in action.">
        <meta name="twitter:image" content="https://gcanvas.guinetik.com/og_image.png">
        <meta name="twitter:image:alt" content="GCanvas interactive demos and examples">
        <meta name="twitter:creator" content="@guinetik">
        
        <!-- Favicon -->
        <link rel="icon" type="image/svg+xml" href="./logo.svg">
        <link rel="apple-touch-icon" href="./logo.svg">
        <meta name="theme-color" content="#000000">
        
        <!-- Structured Data (JSON-LD) -->
        <script type="application/ld+json">
        {
          "@context": "https://schema.org",
          "@type": "WebSite",
          "name": "GCanvas Demos",
          "url": "https://gcanvas.guinetik.com/",
          "description": "Interactive demos and examples for GCanvas, a modular 2D canvas rendering and game framework",
          "publisher": {
            "@type": "Organization",
            "name": "GCanvas",
            "url": "https://github.com/guinetik/gcanvas"
          },
          "potentialAction": {
            "@type": "SearchAction",
            "target": "https://gcanvas.guinetik.com/?q={search_term_string}",
            "query-input": "required name=search_term_string"
          }
=======

<head>
  <meta charset="UTF-8" />
  <title>GCanvas Demos</title>
  <link rel="stylesheet" href="demos.css" />

  <!-- Google Analytics -->
  <script async src="https://www.googletagmanager.com/gtag/js?id=G-1GHJD0LM4Z"></script>
  <script>
    window.dataLayer = window.dataLayer || [];
    function gtag(){dataLayer.push(arguments);}
    gtag('js', new Date());
    gtag('config', 'G-1GHJD0LM4Z', { send_page_view: false });

    // Track virtual pageviews on hash changes
    function trackPageView(route) {
      gtag('event', 'page_view', {
        page_title: route + ' - GCanvas Demos',
        page_path: '/demos/' + route
      });
    }
  </script>
</head>

<body>
  <nav>
    <!-- <svg>
      <path
        d="m 562.6845,164.9387 v -20.9177 -8.5136 h 17.1383 v -6.0917 h -11.9492 v -14.0263 h -5.1891 v 14.2982 5.8198 h -25.0713 v 8.9127 h 17.4776 v 20.5186 z m 21.7455,14.0269 v -14.2985 -5.8201 h 25.0713 v -8.9132 H 592.0231 V 129.4157 H 584.43 v 20.9172 8.5141 h -17.138 v 6.0928 h 11.9474 v 14.0258 z">
      </path>
    </svg> -->
    <h3>Demos</h3>
    <h1>Game</h1>
    <a href="basic.html" target="demo-frame">Basic</a>
    <a href="loop.html" target="demo-frame">Game Loop</a>
    <a href="events.html" target="demo-frame">Event Handlers</a>
    <hr />
    <h1>Shapes</h1>
    <a href="pipeline.html" target="demo-frame">Rendering Pipeline</a>
    <a href="shapes.html" target="demo-frame" class="active">Shape Gallery</a>
    <a href="visibility.html" target="demo-frame">Visibility</a>
    <a href="opacity.html" target="demo-frame">Opacity</a>
    <a href="transforms.html" target="demo-frame" class="active">Transforms</a>
    <a href="group.html" target="demo-frame">Groups</a>
    <a href="particles.html" target="demo-frame">Shape Particles</a>
    <a href="patterns.html" target="demo-frame">Image Patterns</a>
    <a href="fractals.html" target="demo-frame">Fractals</a>
    <hr />
    <h1>Painter</h1>
    <a href="painter.html" target="demo-frame">Painter</a>
    <a href="bezier.html" target="demo-frame">Bezier Curves</a>
    <a href="beziersignature.html" target="demo-frame">Bezier Signature</a>
    <a href="blob.html" target="demo-frame">Bezier Blob</a>
    <a href="svgtween.html" target="demo-frame">SVG Motion</a>
    <hr />
    <h1>Motion</h1>
    <a href="animations.html" target="demo-frame">Animations</a>
    <a href="tween.html" target="demo-frame">Tween</a>
    <a href="sprite.html" target="demo-frame">Sprite Timeline</a>
    <hr />
    <h1>Scene</h1>
    <a href="scene.html" target="demo-frame">Scene</a>
    <a href="mondrian.html" target="demo-frame">Mondrian</a>
    <a href="layouts.html" target="demo-frame">Scene Layouts</a>
    <a href="tiles.html" target="demo-frame">Tile Layout</a>
    <a href="isometric.html" target="demo-frame">Isometric</a>
    <a href="scenes.html" target="demo-frame">Transforms</a>
    <hr />
    <h1>Games</h1>
    <a href="space.html" target="demo-frame">Space Invaders</a>
  </nav>
  <iframe name="demo-frame" id="demo-frame" src="shapes.html"></iframe>

  <!-- Simple script to highlight the active link -->
  <script>
    // Wait for the DOM to load
    document.addEventListener("DOMContentLoaded", () => {
      const links = document.querySelectorAll("nav a");

      links.forEach(link => {
        link.addEventListener("click", () => {
          // Remove .active from all links
          links.forEach(l => l.classList.remove("active"));
          // Add .active to the clicked link
          link.classList.add("active");
        });
      });
    });
  </script>

  <script>
    document.addEventListener("DOMContentLoaded", () => {
      const links = document.querySelectorAll("nav a");
      const iframe = document.getElementById("demo-frame");

      /**
       * Parse the hash in the form "#/shapes" => returns "shapes".
       * Default to "shapes" if there's no valid hash.
       */
      function getRouteFromHash() {
        if (location.hash.startsWith("#/")) {
          return location.hash.slice(2); // remove "#/"
        }
        return "shapes"; // fallback route
      }

      /**
       * Load the given route into the iframe, e.g. route="shapes" => "shapes.html"
       * Also highlight the corresponding link and track pageview.
       */
      function loadRoute(route) {
        // Set iframe src
        iframe.src = route + ".html";

        // Highlight the active link
        links.forEach(link => {
          // link.href might be "shapes.html"
          // remove ".html" => "shapes"
          const linkRoute = link.getAttribute("href").replace(".html", "");
          link.classList.toggle("active", linkRoute === route);
        });

        // Track virtual pageview
        if (typeof trackPageView === 'function') {
          trackPageView(route);
>>>>>>> 33994ca7
        }
        </script>
        
        <link rel="stylesheet" href="demos.css" />

        <!-- Google Analytics -->
        <script
            async
            src="https://www.googletagmanager.com/gtag/js?id=G-1GHJD0LM4Z"
        ></script>
        <script>
            window.dataLayer = window.dataLayer || [];
            function gtag() {
                dataLayer.push(arguments);
            }
            gtag("js", new Date());
            gtag("config", "G-1GHJD0LM4Z", { send_page_view: false });

            // Track virtual pageviews on hash changes
            function trackPageView(route) {
                gtag("event", "page_view", {
                    page_title: route + " - GCanvas Demos",
                    page_path: "/demos/" + route,
                });
            }
        </script>
    </head>

    <body>
        <!-- Mobile Header (hidden on desktop) -->
        <header class="mobile-header">
            <img src="./logo.svg" alt="GCanvas Logo" class="mobile-logo" />
            <span class="mobile-title">GCANVAS</span>
            <button
                class="hamburger"
                id="hamburger-btn"
                aria-label="Toggle menu"
            >
                <span></span>
                <span></span>
                <span></span>
            </button>
        </header>

        <!-- Overlay for closing menu when clicking outside -->
        <div class="nav-overlay" id="nav-overlay"></div>

        <nav id="main-nav">
            <div class="nav-branding">
                <div style="text-align: center; margin-bottom: 1em">
                    <img
                        src="./logo.svg"
                        alt="Logo"
                        width="90"
                        height="80"
                        style="display: inline-block; vertical-align: middle"
                    />
                </div>
                <div style="text-align: center; margin-bottom: 1em">
                    <h1
                        style="
                            letter-spacing: 2px;
                            margin-bottom: 0.3em;
                            margin-top: 0.25em;
                            font-family: monospace;
                            font-size: 2em;
                            color: #ccc;
                        "
                    >
                        GCANVAS
                    </h1>
                    <hr style="margin: 0.5em 1.6em" />
                    <a
                        href="https://github.com/guinetik/gcanvas"
                        target="_blank"
                        title="View on GitHub"
                        style="
                            display: inline-block;
                            background: white;
                            border-radius: 50%;
                            width: 36px;
                            height: 36px;
                            margin: 0.5em;
                            box-shadow: 0 2px 6px #0002;
                        "
                    >
                        <svg
                            viewBox="0 0 16 16"
                            width="22"
                            height="22"
                            aria-hidden="true"
                            fill="#fff"
                            style="margin: 7px 0 0 0"
                        >
                            <path
                                d="M8 0C3.58 0 0 3.58 0 8c0 3.54 2.29 6.53 5.47 7.59.4.07.55-.17.55-.38
              0-.19-.01-.82-.01-1.49-2.01.37-2.53-.49-2.69-.94-.09-.23-.48-.94-.82-1.13-.28-.15-.68-.52
              -.01-.53.63-.01 1.08.58 1.23.82.72 1.21 1.87.87 2.33.66.07-.52.28-.87.5-1.07-1.78-.2
              -3.64-.89-3.64-3.95 0-.87.31-1.59.82-2.15-.08-.2-.36-1.02.08-2.12
              0 0 .67-.21 2.2.82.64-.18 1.32-.27 2-.27.68 0 1.36.09 2 .27 1.53-1.04
              2.2-.82 2.2-.82.44 1.1.16 1.92.08 2.12.51.56.82 1.27.82 2.15
              0 3.07-1.87 3.75-3.65 3.95.29.25.54.73.54 1.48 0 1.07-.01 1.93-.01
              2.2 0 .21.15.46.55.38A8.013 8.013 0 0 0 16 8c0-4.42-3.58-8-8-8z"
                            ></path>
                        </svg>
                    </a>
                </div>
                <hr />
            </div>
            <h2 style="margin-bottom: 0.3em">Home</h2>
            <a href="home.html" target="demo-frame" class="active">Welcome</a>
            <hr />
            <h2 style="margin-bottom: 0.3em">Docs</h2>
            <a href="pipeline.html" target="demo-frame">Rendering Pipeline</a>
            <a href="fluent.html" target="demo-frame">Fluent API</a>
            <hr />
            <h2>Demos</h2>
            <h3>Game</h3>
            <a href="basic.html" target="demo-frame">Basic</a>
            <a href="loop.html" target="demo-frame">Game Loop</a>
            <a href="events.html" target="demo-frame">Event Handlers</a>
            <h3>Shapes</h3>
            <a href="shapes.html" target="demo-frame" class="active"
                >Shape Gallery</a
            >
            <a href="visibility.html" target="demo-frame">Visibility</a>
            <a href="opacity.html" target="demo-frame">Opacity</a>
            <a href="transforms.html" target="demo-frame">Transforms</a>
            <a href="group.html" target="demo-frame">Groups</a>
            <a href="particles.html" target="demo-frame">Shape Particles</a>
            <h3>Painter</h3>
            <a href="painter.html" target="demo-frame">Painter</a>
            <a href="bezier.html" target="demo-frame">Bezier Curves</a>
            <a href="beziersignature.html" target="demo-frame"
                >Bezier Signature</a
            >
            <a href="svgtween.html" target="demo-frame">SVG Motion</a>
            <h3>Image</h3>
            <a href="patterns.html" target="demo-frame">Image Patterns</a>
            <a href="fractals.html" target="demo-frame">Fractals</a>
            <h3>Motion</h3>
            <a href="animations.html" target="demo-frame">Animations</a>
            <a href="easing.html" target="demo-frame">Easing</a>
            <a href="tween.html" target="demo-frame">Tween</a>
            <a href="particles-showcase.html" target="demo-frame"
                >Particle System</a
            >
            <h3>Scene</h3>
            <a href="scene.html" target="demo-frame">Scene</a>
            <a href="layouts.html" target="demo-frame">Scene Layouts</a>
            <a href="tiles.html" target="demo-frame">Tile Layout</a>
            <a href="isometric.html" target="demo-frame">Isometric</a>
            <a href="scenes.html" target="demo-frame">Scene Transforms</a>
            <hr />
            <h2 style="margin-bottom: 0.3em">Generative Art</h2>
            <a href="genart.html" target="demo-frame">Hypnotic Mandala</a>
            <a href="mondrian.html" target="demo-frame">Mondrian</a>
            <a href="gendream.html" target="demo-frame">Fractal Plasma</a>
            <a href="lavalamp.html" target="demo-frame">Lava Lamp</a>
            <a href="baskara.html" target="demo-frame">Root Dance</a>
            <hr />
            <h2 style="margin-bottom: 0.3em">Math & Physics</h2>
            <a href="fluid.html" target="demo-frame">Fluid Playground</a>
            <a href="fluid-simple.html" target="demo-frame">Fluid System</a>
            <a href="schrodinger.html" target="demo-frame">Schrodinger Wave</a>
            <a href="spacetime.html" target="demo-frame">Spacetime Curvature</a>
            <a href="schwarzschild.html" target="demo-frame"
                >Schwarzschild Metric</a
            >
            <a href="kerr.html" target="demo-frame">Kerr Metric</a>
            <a href="blackhole.html" target="demo-frame">Black Hole</a>
            <a href="tde.html" target="demo-frame">Tidal Disruption</a>
            <hr />
            <h2 style="margin-bottom: 0.3em">Games</h2>
            <a href="blob.html" target="demo-frame">Bezier Blob</a>
            <a href="space.html" target="demo-frame">Space Invaders</a>
            <a href="dino.html" target="demo-frame">Dino Run</a>
            <a href="penrose-game.html" target="demo-frame"
                >Penrose Spacetime</a
            >
            <hr />
        </nav>
        <iframe name="demo-frame" id="demo-frame" src="home.html"></iframe>

        <!-- Simple script to highlight the active link -->
        <script>
            // Wait for the DOM to load
            document.addEventListener("DOMContentLoaded", () => {
                const links = document.querySelectorAll("nav a");

                links.forEach((link) => {
                    link.addEventListener("click", () => {
                        // Remove .active from all links
                        links.forEach((l) => l.classList.remove("active"));
                        // Add .active to the clicked link
                        link.classList.add("active");
                    });
                });
            });
        </script>

        <script>
            document.addEventListener("DOMContentLoaded", () => {
                const links = document.querySelectorAll("nav a");
                const iframe = document.getElementById("demo-frame");

                /**
                 * Parse the hash in the form "#/shapes" => returns "shapes".
                 * Default to "shapes" if there's no valid hash.
                 */
                function getRouteFromHash() {
                    if (location.hash.startsWith("#/")) {
                        return location.hash.slice(2); // remove "#/"
                    }
                    return "home"; // fallback route
                }

                /**
                 * Load the given route into the iframe, e.g. route="shapes" => "shapes.html"
                 * Also highlight the corresponding link and track pageview.
                 */
                function loadRoute(route) {
                    // Set iframe src
                    iframe.src = route + ".html";

                    // Highlight the active link
                    links.forEach((link) => {
                        // link.href might be "shapes.html"
                        // remove ".html" => "shapes"
                        const linkRoute = link
                            .getAttribute("href")
                            .replace(".html", "");
                        link.classList.toggle("active", linkRoute === route);
                    });

                    // Track virtual pageview
                    if (typeof trackPageView === "function") {
                        trackPageView(route);
                    }
                }

                /**
                 * On initial load (and whenever the hash changes), parse the route and load it.
                 */
                function handleHashChange() {
                    const route = getRouteFromHash();
                    loadRoute(route);
                }

                // 1) On page load, handle the existing hash (if any).
                handleHashChange();

                // 2) Listen for future hash changes
                window.addEventListener("hashchange", handleHashChange);

                // 3) Intercept clicks on nav links so we can
                //    set location.hash instead of letting them navigate directly.
                links.forEach((link) => {
                    link.addEventListener("click", (e) => {
                        e.preventDefault(); // stop normal link navigation

                        // e.g. "shapes.html"
                        const href = link.getAttribute("href");
                        // remove ".html" => "shapes"
                        const routeName = href.replace(".html", "");

                        // set the hash: "#/shapes"
                        location.hash = "/" + routeName;
                    });
                });
            });
        </script>

        <!-- Hamburger Menu Toggle -->
        <script>
            document.addEventListener("DOMContentLoaded", () => {
                const hamburgerBtn = document.getElementById("hamburger-btn");
                const nav = document.getElementById("main-nav");
                const overlay = document.getElementById("nav-overlay");

                function toggleMenu() {
                    nav.classList.toggle("open");
                    overlay.classList.toggle("open");
                    hamburgerBtn.classList.toggle("active");
                }

                function closeMenu() {
                    nav.classList.remove("open");
                    overlay.classList.remove("open");
                    hamburgerBtn.classList.remove("active");
                }

                hamburgerBtn.addEventListener("click", toggleMenu);
                overlay.addEventListener("click", closeMenu);

                // Close menu when a link is clicked (on mobile)
                const links = document.querySelectorAll("nav a");
                links.forEach((link) => {
                    link.addEventListener("click", () => {
                        if (window.innerWidth <= 768) {
                            closeMenu();
                        }
                    });
                });
            });
        </script>
    </body>
</html><|MERGE_RESOLUTION|>--- conflicted
+++ resolved
@@ -1,10 +1,9 @@
 <!doctype html>
 <html lang="en">
-<<<<<<< HEAD
     <head>
         <meta charset="UTF-8" />
         <meta name="viewport" content="width=device-width, initial-scale=1.0" />
-        
+
         <!-- Primary Meta Tags -->
         <title>GCanvas Demos - Interactive Examples & Documentation</title>
         <meta name="title" content="GCanvas Demos - Interactive Examples & Documentation">
@@ -13,7 +12,7 @@
         <meta name="author" content="GCanvas">
         <meta name="robots" content="index, follow">
         <link rel="canonical" href="https://gcanvas.guinetik.com/">
-        
+
         <!-- Open Graph / Facebook -->
         <meta property="og:type" content="website">
         <meta property="og:url" content="https://gcanvas.guinetik.com/">
@@ -25,7 +24,7 @@
         <meta property="og:image:alt" content="GCanvas interactive demos and examples">
         <meta property="og:site_name" content="GCanvas">
         <meta property="og:locale" content="en_US">
-        
+
         <!-- Twitter -->
         <meta name="twitter:card" content="summary_large_image">
         <meta name="twitter:url" content="https://gcanvas.guinetik.com/">
@@ -34,12 +33,12 @@
         <meta name="twitter:image" content="https://gcanvas.guinetik.com/og_image.png">
         <meta name="twitter:image:alt" content="GCanvas interactive demos and examples">
         <meta name="twitter:creator" content="@guinetik">
-        
+
         <!-- Favicon -->
         <link rel="icon" type="image/svg+xml" href="./logo.svg">
         <link rel="apple-touch-icon" href="./logo.svg">
         <meta name="theme-color" content="#000000">
-        
+
         <!-- Structured Data (JSON-LD) -->
         <script type="application/ld+json">
         {
@@ -58,136 +57,9 @@
             "target": "https://gcanvas.guinetik.com/?q={search_term_string}",
             "query-input": "required name=search_term_string"
           }
-=======
-
-<head>
-  <meta charset="UTF-8" />
-  <title>GCanvas Demos</title>
-  <link rel="stylesheet" href="demos.css" />
-
-  <!-- Google Analytics -->
-  <script async src="https://www.googletagmanager.com/gtag/js?id=G-1GHJD0LM4Z"></script>
-  <script>
-    window.dataLayer = window.dataLayer || [];
-    function gtag(){dataLayer.push(arguments);}
-    gtag('js', new Date());
-    gtag('config', 'G-1GHJD0LM4Z', { send_page_view: false });
-
-    // Track virtual pageviews on hash changes
-    function trackPageView(route) {
-      gtag('event', 'page_view', {
-        page_title: route + ' - GCanvas Demos',
-        page_path: '/demos/' + route
-      });
-    }
-  </script>
-</head>
-
-<body>
-  <nav>
-    <!-- <svg>
-      <path
-        d="m 562.6845,164.9387 v -20.9177 -8.5136 h 17.1383 v -6.0917 h -11.9492 v -14.0263 h -5.1891 v 14.2982 5.8198 h -25.0713 v 8.9127 h 17.4776 v 20.5186 z m 21.7455,14.0269 v -14.2985 -5.8201 h 25.0713 v -8.9132 H 592.0231 V 129.4157 H 584.43 v 20.9172 8.5141 h -17.138 v 6.0928 h 11.9474 v 14.0258 z">
-      </path>
-    </svg> -->
-    <h3>Demos</h3>
-    <h1>Game</h1>
-    <a href="basic.html" target="demo-frame">Basic</a>
-    <a href="loop.html" target="demo-frame">Game Loop</a>
-    <a href="events.html" target="demo-frame">Event Handlers</a>
-    <hr />
-    <h1>Shapes</h1>
-    <a href="pipeline.html" target="demo-frame">Rendering Pipeline</a>
-    <a href="shapes.html" target="demo-frame" class="active">Shape Gallery</a>
-    <a href="visibility.html" target="demo-frame">Visibility</a>
-    <a href="opacity.html" target="demo-frame">Opacity</a>
-    <a href="transforms.html" target="demo-frame" class="active">Transforms</a>
-    <a href="group.html" target="demo-frame">Groups</a>
-    <a href="particles.html" target="demo-frame">Shape Particles</a>
-    <a href="patterns.html" target="demo-frame">Image Patterns</a>
-    <a href="fractals.html" target="demo-frame">Fractals</a>
-    <hr />
-    <h1>Painter</h1>
-    <a href="painter.html" target="demo-frame">Painter</a>
-    <a href="bezier.html" target="demo-frame">Bezier Curves</a>
-    <a href="beziersignature.html" target="demo-frame">Bezier Signature</a>
-    <a href="blob.html" target="demo-frame">Bezier Blob</a>
-    <a href="svgtween.html" target="demo-frame">SVG Motion</a>
-    <hr />
-    <h1>Motion</h1>
-    <a href="animations.html" target="demo-frame">Animations</a>
-    <a href="tween.html" target="demo-frame">Tween</a>
-    <a href="sprite.html" target="demo-frame">Sprite Timeline</a>
-    <hr />
-    <h1>Scene</h1>
-    <a href="scene.html" target="demo-frame">Scene</a>
-    <a href="mondrian.html" target="demo-frame">Mondrian</a>
-    <a href="layouts.html" target="demo-frame">Scene Layouts</a>
-    <a href="tiles.html" target="demo-frame">Tile Layout</a>
-    <a href="isometric.html" target="demo-frame">Isometric</a>
-    <a href="scenes.html" target="demo-frame">Transforms</a>
-    <hr />
-    <h1>Games</h1>
-    <a href="space.html" target="demo-frame">Space Invaders</a>
-  </nav>
-  <iframe name="demo-frame" id="demo-frame" src="shapes.html"></iframe>
-
-  <!-- Simple script to highlight the active link -->
-  <script>
-    // Wait for the DOM to load
-    document.addEventListener("DOMContentLoaded", () => {
-      const links = document.querySelectorAll("nav a");
-
-      links.forEach(link => {
-        link.addEventListener("click", () => {
-          // Remove .active from all links
-          links.forEach(l => l.classList.remove("active"));
-          // Add .active to the clicked link
-          link.classList.add("active");
-        });
-      });
-    });
-  </script>
-
-  <script>
-    document.addEventListener("DOMContentLoaded", () => {
-      const links = document.querySelectorAll("nav a");
-      const iframe = document.getElementById("demo-frame");
-
-      /**
-       * Parse the hash in the form "#/shapes" => returns "shapes".
-       * Default to "shapes" if there's no valid hash.
-       */
-      function getRouteFromHash() {
-        if (location.hash.startsWith("#/")) {
-          return location.hash.slice(2); // remove "#/"
         }
-        return "shapes"; // fallback route
-      }
-
-      /**
-       * Load the given route into the iframe, e.g. route="shapes" => "shapes.html"
-       * Also highlight the corresponding link and track pageview.
-       */
-      function loadRoute(route) {
-        // Set iframe src
-        iframe.src = route + ".html";
-
-        // Highlight the active link
-        links.forEach(link => {
-          // link.href might be "shapes.html"
-          // remove ".html" => "shapes"
-          const linkRoute = link.getAttribute("href").replace(".html", "");
-          link.classList.toggle("active", linkRoute === route);
-        });
-
-        // Track virtual pageview
-        if (typeof trackPageView === 'function') {
-          trackPageView(route);
->>>>>>> 33994ca7
-        }
-        </script>
-        
+        </script>
+
         <link rel="stylesheet" href="demos.css" />
 
         <!-- Google Analytics -->
@@ -329,6 +201,7 @@
             <a href="animations.html" target="demo-frame">Animations</a>
             <a href="easing.html" target="demo-frame">Easing</a>
             <a href="tween.html" target="demo-frame">Tween</a>
+            <a href="sprite.html" target="demo-frame">Sprite Timeline</a>
             <a href="particles-showcase.html" target="demo-frame"
                 >Particle System</a
             >

--- conflicted
+++ resolved
@@ -3,15 +3,12 @@
 export {Fractals} from "./fractal.js";
 export {Patterns} from "./patterns.js";
 export {Noise} from "./noise.js";
-<<<<<<< HEAD
 export {Tensor} from "./tensor.js";
+export {generatePenroseTilingPixels} from "./penrose.js";
 
 // Physics modules
 export * from "./gr.js";
 export * from "./orbital.js";
 export * from "./quantum.js";
 export * from "./heat.js";
-export * from "./fluid.js";
-=======
-export {generatePenroseTilingPixels} from "./penrose.js";
->>>>>>> c6364553
+export * from "./fluid.js";